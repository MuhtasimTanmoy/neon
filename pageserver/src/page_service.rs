--- conflicted
+++ resolved
@@ -1226,18 +1226,13 @@
     tenant_id: TenantId,
     timeline_id: TimelineId,
     ctx: &RequestContext,
-<<<<<<< HEAD
-) -> Result<Arc<Timeline>, GetActiveTenantError> {
-    let tenant = get_active_tenant_with_timeout(tenant_id, ctx).await?;
-    let timeline = tenant.get_timeline(timeline_id, true).await?;
-=======
 ) -> Result<Arc<Timeline>, GetActiveTimelineError> {
     let tenant = get_active_tenant_with_timeout(tenant_id, ctx)
         .await
         .map_err(GetActiveTimelineError::Tenant)?;
     let timeline = tenant
         .get_timeline(timeline_id, true)
+        .await
         .map_err(GetActiveTimelineError::Timeline)?;
->>>>>>> 5761190e
     Ok(timeline)
 }