--- conflicted
+++ resolved
@@ -383,16 +383,8 @@
             }
 
             if lsn < shared.first_valid_lsn {
-<<<<<<< HEAD
-				error!(
-					"LSN {} has already been removed",
-                    lsn
-				);
-                return Err(format!("LSN {} has already been removed", lsn))?;
-=======
                 return Err(format!("LSN {:X}/{:X} has already been removed",
                                    lsn >> 32, lsn & 0xffff_ffff))?;
->>>>>>> 542dffa4
             }
         }
         let mut buf = BytesMut::new();
