--- conflicted
+++ resolved
@@ -33,13 +33,10 @@
     // This parameter actually determines L0 layer file size.
     pub const DEFAULT_CHECKPOINT_DISTANCE: u64 = 256 * 1024 * 1024;
 
-<<<<<<< HEAD
-=======
     // Target file size, when creating image and delta layers.
     // This parameter determines L1 layer file size.
     pub const DEFAULT_COMPACTION_TARGET_SIZE: u64 = 128 * 1024 * 1024;
 
->>>>>>> 07a95537
     pub const DEFAULT_COMPACTION_PERIOD: &str = "1 s";
 
     pub const DEFAULT_GC_HORIZON: u64 = 64 * 1024 * 1024;
@@ -66,10 +63,7 @@
 #listen_http_addr = '{DEFAULT_HTTP_LISTEN_ADDR}'
 
 #checkpoint_distance = {DEFAULT_CHECKPOINT_DISTANCE} # in bytes
-<<<<<<< HEAD
-=======
 #compaction_target_size = {DEFAULT_COMPACTION_TARGET_SIZE} # in bytes
->>>>>>> 07a95537
 #compaction_period = '{DEFAULT_COMPACTION_PERIOD}'
 
 #gc_period = '{DEFAULT_GC_PERIOD}'
@@ -106,13 +100,10 @@
     // This parameter actually determines L0 layer file size.
     pub checkpoint_distance: u64,
 
-<<<<<<< HEAD
-=======
     // Target file size, when creating image and delta layers.
     // This parameter determines L1 layer file size.
     pub compaction_target_size: u64,
 
->>>>>>> 07a95537
     // How often to check if there's compaction work to be done.
     pub compaction_period: Duration,
 
@@ -169,10 +160,7 @@
 
     checkpoint_distance: BuilderValue<u64>,
 
-<<<<<<< HEAD
-=======
     compaction_target_size: BuilderValue<u64>,
->>>>>>> 07a95537
     compaction_period: BuilderValue<Duration>,
 
     gc_horizon: BuilderValue<u64>,
@@ -207,10 +195,7 @@
             listen_pg_addr: Set(DEFAULT_PG_LISTEN_ADDR.to_string()),
             listen_http_addr: Set(DEFAULT_HTTP_LISTEN_ADDR.to_string()),
             checkpoint_distance: Set(DEFAULT_CHECKPOINT_DISTANCE),
-<<<<<<< HEAD
-=======
             compaction_target_size: Set(DEFAULT_COMPACTION_TARGET_SIZE),
->>>>>>> 07a95537
             compaction_period: Set(humantime::parse_duration(DEFAULT_COMPACTION_PERIOD)
                 .expect("cannot parse default compaction period")),
             gc_horizon: Set(DEFAULT_GC_HORIZON),
@@ -248,13 +233,10 @@
         self.checkpoint_distance = BuilderValue::Set(checkpoint_distance)
     }
 
-<<<<<<< HEAD
-=======
     pub fn compaction_target_size(&mut self, compaction_target_size: u64) {
         self.compaction_target_size = BuilderValue::Set(compaction_target_size)
     }
 
->>>>>>> 07a95537
     pub fn compaction_period(&mut self, compaction_period: Duration) {
         self.compaction_period = BuilderValue::Set(compaction_period)
     }
@@ -325,12 +307,9 @@
             checkpoint_distance: self
                 .checkpoint_distance
                 .ok_or(anyhow::anyhow!("missing checkpoint_distance"))?,
-<<<<<<< HEAD
-=======
             compaction_target_size: self
                 .compaction_target_size
                 .ok_or(anyhow::anyhow!("missing compaction_target_size"))?,
->>>>>>> 07a95537
             compaction_period: self
                 .compaction_period
                 .ok_or(anyhow::anyhow!("missing compaction_period"))?,
@@ -470,12 +449,9 @@
                 "listen_pg_addr" => builder.listen_pg_addr(parse_toml_string(key, item)?),
                 "listen_http_addr" => builder.listen_http_addr(parse_toml_string(key, item)?),
                 "checkpoint_distance" => builder.checkpoint_distance(parse_toml_u64(key, item)?),
-<<<<<<< HEAD
-=======
                 "compaction_target_size" => {
                     builder.compaction_target_size(parse_toml_u64(key, item)?)
                 }
->>>>>>> 07a95537
                 "compaction_period" => builder.compaction_period(parse_toml_duration(key, item)?),
                 "gc_horizon" => builder.gc_horizon(parse_toml_u64(key, item)?),
                 "gc_period" => builder.gc_period(parse_toml_duration(key, item)?),
@@ -612,10 +588,7 @@
         PageServerConf {
             id: ZNodeId(0),
             checkpoint_distance: defaults::DEFAULT_CHECKPOINT_DISTANCE,
-<<<<<<< HEAD
-=======
             compaction_target_size: 4 * 1024 * 1024,
->>>>>>> 07a95537
             compaction_period: Duration::from_secs(10),
             gc_horizon: defaults::DEFAULT_GC_HORIZON,
             gc_period: Duration::from_secs(10),
@@ -687,10 +660,7 @@
 
 checkpoint_distance = 111 # in bytes
 
-<<<<<<< HEAD
-=======
 compaction_target_size = 111 # in bytes
->>>>>>> 07a95537
 compaction_period = '111 s'
 
 gc_period = '222 s'
@@ -728,10 +698,7 @@
                 listen_pg_addr: defaults::DEFAULT_PG_LISTEN_ADDR.to_string(),
                 listen_http_addr: defaults::DEFAULT_HTTP_LISTEN_ADDR.to_string(),
                 checkpoint_distance: defaults::DEFAULT_CHECKPOINT_DISTANCE,
-<<<<<<< HEAD
-=======
                 compaction_target_size: defaults::DEFAULT_COMPACTION_TARGET_SIZE,
->>>>>>> 07a95537
                 compaction_period: humantime::parse_duration(defaults::DEFAULT_COMPACTION_PERIOD)?,
                 gc_horizon: defaults::DEFAULT_GC_HORIZON,
                 gc_period: humantime::parse_duration(defaults::DEFAULT_GC_PERIOD)?,
@@ -776,10 +743,7 @@
                 listen_pg_addr: "127.0.0.1:64000".to_string(),
                 listen_http_addr: "127.0.0.1:9898".to_string(),
                 checkpoint_distance: 111,
-<<<<<<< HEAD
-=======
                 compaction_target_size: 111,
->>>>>>> 07a95537
                 compaction_period: Duration::from_secs(111),
                 gc_horizon: 222,
                 gc_period: Duration::from_secs(222),
