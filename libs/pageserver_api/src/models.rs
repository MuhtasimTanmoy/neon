--- conflicted
+++ resolved
@@ -15,27 +15,17 @@
 /// A state of a tenant in pageserver's memory.
 #[derive(Debug, Clone, Copy, PartialEq, Eq, serde::Serialize, serde::Deserialize)]
 pub enum TenantState {
-<<<<<<< HEAD
     // This tenant is being loaded from local disk
     Loading,
     // This tenant is being downloaded from cloud storage.
     Attaching,
     /// Tenant is fully operational
     Active,
-    /// A tenant is recognized by pageserver, but it is being detached or the system is being
-    /// shut down.
-    Paused,
-    /// A tenant is recognized by the pageserver, but can no longer used for any operations,
-    /// because it failed to get activated.
-=======
-    /// Tenant is fully operational, its background jobs might be running or not.
-    Active { background_jobs_running: bool },
     /// A tenant is recognized by pageserver, but it is being detached or the
     /// system is being shut down.
     Paused,
     /// A tenant is recognized by the pageserver, but can no longer be used for
     /// any operations, because it failed to be activated.
->>>>>>> 1a316a26
     Broken,
 }
 
